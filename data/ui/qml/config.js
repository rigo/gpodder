
var scale = 1

var smallSpacing = 7 * scale
var largeSpacing = smallSpacing * 2

var switcherWidth = 90 * scale
var headerHeight = 56 * scale

var listItemHeight = 70 * scale
var iconSize = 36 * scale

var fadeHeight = 26 * scale

var quickTransition = 50
var slowTransition = 150
var fadeTransition = 300

var baseColor = '#2b2b2b'
var offlineColor = '#4b4b4b'

<<<<<<< HEAD
var hasCloseButton = false
var hasTaskSwitcher = false
=======
var hasCloseButton = true
var hasTaskSwitcher = true

var listItemBigText = listItemHeight * .35
var listItemSmallText = listItemHeight * .25
>>>>>>> 3352b88e
<|MERGE_RESOLUTION|>--- conflicted
+++ resolved
@@ -19,13 +19,8 @@
 var baseColor = '#2b2b2b'
 var offlineColor = '#4b4b4b'
 
-<<<<<<< HEAD
 var hasCloseButton = false
 var hasTaskSwitcher = false
-=======
-var hasCloseButton = true
-var hasTaskSwitcher = true
 
 var listItemBigText = listItemHeight * .35
 var listItemSmallText = listItemHeight * .25
->>>>>>> 3352b88e
