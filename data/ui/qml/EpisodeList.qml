
import Qt 4.7

import com.nokia.meego 1.0

import 'config.js' as Config

Item {
    id: episodeList

    property alias model: listView.model
    property alias moving: listView.moving

    signal episodeContextMenu(variant episode)

    function resetSelection() {
        listView.openedIndex = -1
    }

    ListView {
        id: listView
        anchors.fill: parent
        property int openedIndex: -1

        delegate: Item {
            id: listItem

            height: listItem.opened?(Config.listItemHeight + Config.smallSpacing * 3 + Config.headerHeight):(Config.listItemHeight)
            width: parent.width
            property bool opened: (index == listView.openedIndex)

            Rectangle {
                color: '#aa000000'
                anchors {
                    fill: parent
                    topMargin: 3
                    bottomMargin: 3
                }
                visible: listItem.opened
            }

            Loader {
                id: loader
                clip: true
                source: listItem.opened?'EpisodeActions.qml':''

                Behavior on opacity { PropertyAnimation { } }

                opacity: listItem.opened

                onItemChanged: {
                    if (item) {
                        item.episode = modelData
                    }
                }

                anchors {
                    left: parent.left
                    right: parent.right
                    top: parent.top
                    topMargin: episodeItem.y + episodeItem.height
                    bottom: parent.bottom
                }

                width: parent.width
            }

            Behavior on height { PropertyAnimation { } }

            EpisodeItem {
                id: episodeItem
                y: listItem.opened?Config.smallSpacing:0
                width: parent.width
                onSelected: {
                    if (listView.openedIndex == index) {
                        listView.openedIndex = -1
                    } else {
                        listView.openedIndex = index
                    }
                }
                onContextMenu: episodeList.episodeContextMenu(item)

                Behavior on y { PropertyAnimation { } }
            }
        }

<<<<<<< HEAD
        header: Item { height: Config.headerHeight }
    }

    ScrollDecorator {
        flickableItem: listView
=======
        header: Item { height: titleBar.height }
        footer: Item { height: Config.headerHeight }
>>>>>>> d9e5dcac
    }
}
<|MERGE_RESOLUTION|>--- conflicted
+++ resolved
@@ -84,15 +84,11 @@
             }
         }
 
-<<<<<<< HEAD
-        header: Item { height: Config.headerHeight }
+        header: Item { height: titleBar.height }
+        footer: Item { height: Config.headerHeight }
     }
 
     ScrollDecorator {
         flickableItem: listView
-=======
-        header: Item { height: titleBar.height }
-        footer: Item { height: Config.headerHeight }
->>>>>>> d9e5dcac
     }
 }
